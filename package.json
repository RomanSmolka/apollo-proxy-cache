--- conflicted
+++ resolved
@@ -1,10 +1,6 @@
 {
   "name": "apollo-proxy-cache",
-<<<<<<< HEAD
   "version": "6.1.0",
-=======
-  "version": "4.2.1",
->>>>>>> 3982067a
   "description": "Provides an apollo-link and express (proxy) middleware setup to support a local `@cache` directive",
   "main": "dist/node/index.js",
   "browser": "dist/browser/index.js",
@@ -37,20 +33,8 @@
     "babel-eslint": "^10.1.0",
     "body-parser": "^1.19.0",
     "eslint": "^7.21.0",
-<<<<<<< HEAD
     "@typescript-eslint/parser": "^4.16.1",
     "@typescript-eslint/eslint-plugin": "^4.16.1",
-    "eslint-plugin-import": "^2.22.1",
-    "express": "^4.17.1",
-    "rimraf": "^2.6.3",
-    "semantic-release": "^17.4.0",
-    "typescript": "^4.2.2",
-    "@babel/preset-typescript": "^7.10.4",
-    "prettier": "^2.2.1",
-    "eslint-config-prettier": "^6.15.0",
-=======
-    "@typescript-eslint/parser": "^4.25.0",
-    "@typescript-eslint/eslint-plugin": "^4.25.0",
     "eslint-plugin-import": "^2.23.3",
     "express": "^4.17.1",
     "rimraf": "^3.0.2",
@@ -59,9 +43,9 @@
     "@babel/preset-typescript": "^7.13.0",
     "prettier": "^2.3.0",
     "eslint-config-prettier": "^8.3.0",
->>>>>>> 3982067a
     "babel-plugin-lodash": "^3.3.4",
-    "cross-env": "^7.0.3"
+    "cross-env": "^7.0.3",
+    "graphql": "^15.5.0"
   },
   "scripts": {
     "prepare": "yarn run build:clean && yarn run build:lib && yarn run build:lib:browser && yarn run build:types",
@@ -88,16 +72,9 @@
     "ioredis": "^4"
   },
   "peerDependencies": {
-    "express": "^4"
+    "express": "^4",
+    "graphql": "^15|^14"
   },
-<<<<<<< HEAD
-  "dependencies": {
-    "@apollo/client": "^3.3.11",
-    "@babel/polyfill": "^7.12.1",
-    "apollo-utilities": "^1.3.4",
-    "graphql": "^14.5.8",
-    "http-proxy-middleware": "^1.0.6",
-=======
   "resolutions": {
     "browserslist": "^4.16.6",
     "hosted-git-info": "^3.0.8",
@@ -105,20 +82,14 @@
     "ssri": "^8.0.1"
   },
   "dependencies": {
-    "apollo-link": "^1.2.14",
+    "@apollo/client": "^3.3.19",
     "@babel/polyfill": "^7.12.1",
     "apollo-utilities": "^1.3.4",
-    "graphql": "^14.5.8",
     "http-proxy-middleware": "^2.0.0",
->>>>>>> 3982067a
     "iltorb": "^2.4.5",
     "lodash": "^4.17.21"
   },
   "engines": {
-<<<<<<< HEAD
     "node": ">=14"
-=======
-    "node": ">=12"
->>>>>>> 3982067a
   }
 }